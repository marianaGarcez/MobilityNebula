#ifndef CODEGEN_H
#define CODEGEN_H

#include "Operators/Operator.hpp"
#include <Core/DataTypes.hpp>
#include <memory>

namespace iotdb {

class AttributeReference;
typedef std::shared_ptr<AttributeReference> AttributeReferencePtr;

class CodeGenerator;
typedef std::shared_ptr<CodeGenerator> CodeGeneratorPtr;

class PipelineStage;
typedef std::shared_ptr<PipelineStage> PipelineStagePtr;

// class Operator;
typedef std::shared_ptr<Operator> OperatorPtr;

class CompilerArgs;
class CodeGenArgs;

class CompilerArgs {
};

class CodeGenArgs {
};

class CodeGenerator {
  public:
    CodeGenerator(const CodeGenArgs& args);
    // virtual bool addOperator(OperatorPtr) = 0;
    virtual bool generateCode(const DataSourcePtr& source, const PipelineContextPtr& context, std::ostream& out) = 0;
    virtual bool generateCode(const PredicatePtr& pred, const PipelineContextPtr& context, std::ostream& out) = 0;
    virtual bool generateCode(const DataSinkPtr& sink, const PipelineContextPtr& context, std::ostream& out) = 0;
    virtual PipelineStagePtr compile(const CompilerArgs&) = 0;
    virtual ~CodeGenerator();

<<<<<<< HEAD
=======
    const Schema& getInputSchema() const { return input_schema_; };
    const Schema& getResultSchema() const { return result_schema_; };

>>>>>>> b901532d
  protected:
    CodeGenArgs args_;
    Schema input_schema_;
    Schema result_schema_;
};

/** \brief factory method for creating a code generator */
CodeGeneratorPtr createCodeGenerator();
/** \brief factory method for creating a pipeline context */
const PipelineContextPtr createPipelineContext();

} // namespace iotdb
#endif<|MERGE_RESOLUTION|>--- conflicted
+++ resolved
@@ -38,12 +38,9 @@
     virtual PipelineStagePtr compile(const CompilerArgs&) = 0;
     virtual ~CodeGenerator();
 
-<<<<<<< HEAD
-=======
     const Schema& getInputSchema() const { return input_schema_; };
     const Schema& getResultSchema() const { return result_schema_; };
 
->>>>>>> b901532d
   protected:
     CodeGenArgs args_;
     Schema input_schema_;
