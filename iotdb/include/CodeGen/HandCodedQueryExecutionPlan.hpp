--- conflicted
+++ resolved
@@ -18,7 +18,6 @@
 namespace iotdb {
 
 class HandCodedQueryExecutionPlan : public QueryExecutionPlan {
-<<<<<<< HEAD
 public:
   HandCodedQueryExecutionPlan();
   virtual ~HandCodedQueryExecutionPlan();
@@ -37,13 +36,4 @@
 #include <boost/archive/text_iarchive.hpp>
 #include <boost/archive/text_oarchive.hpp>
 BOOST_CLASS_EXPORT_KEY(iotdb::HandCodedQueryExecutionPlan)
-=======
-  public:
-    HandCodedQueryExecutionPlan();
-    virtual ~HandCodedQueryExecutionPlan();
-    virtual bool executeStage(uint32_t pipeline_stage_id, const TupleBufferPtr buf) = 0;
-};
-} // namespace iotdb
-
->>>>>>> bcc72629
 #endif /* INCLUDE_HANDCODEDQUERYEXECUTIONPLAN_H_ */