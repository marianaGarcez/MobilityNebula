#include <cassert>
#include <functional>
#include <iostream>
#include <memory>
#include <random>

#include <Runtime/BinarySource.hpp>
#include <Runtime/Dispatcher.hpp>
#include <Runtime/GeneratorSource.hpp>
#include <Runtime/YSBGeneratorSource.hpp>

#include <Runtime/RemoteSocketSource.hpp>
#include <Runtime/ZmqSource.hpp>
#include <Util/ErrorHandling.hpp>
#include <Util/Logger.hpp>

#include <Runtime/DataSource.hpp>
#include <boost/archive/text_iarchive.hpp>
#include <boost/archive/text_oarchive.hpp>
#include <boost/serialization/export.hpp>
BOOST_CLASS_EXPORT_IMPLEMENT(iotdb::DataSource);

namespace iotdb {

DataSource::DataSource(const Schema& _schema)
    : run_thread(false), thread(), schema(_schema), generatedTuples(0),
      generatedBuffers(0){IOTDB_DEBUG("DataSource " << this << ": Init Data Source!")}

      DataSource::DataSource()
    : run_thread(false), thread(), generatedTuples(0), generatedBuffers(0)
{
    IOTDB_DEBUG("DataSource " << this << ": Init Data Source Default!")
}

const Schema& DataSource::getSchema() const { return schema; }

DataSource::~DataSource()
{
    stop();
    IOTDB_DEBUG("DataSource " << this << ": Destroy Data Source.")
}

void DataSource::start()
{
    if (run_thread)
        return;
    run_thread = true;
    IOTDB_DEBUG("DataSource " << this << ": Spawn thread")
    thread = std::thread(std::bind(&DataSource::run, this));
}

void DataSource::stop()
{
    IOTDB_DEBUG("DataSource " << this << ": Stop called")

    //	if (!run_thread)
    //	  return;

    run_thread = false;

    if (thread.joinable())
        thread.join();

    IOTDB_DEBUG("DataSource " << this << ": Thread joinded")
}

bool DataSource::isRunning() { return run_thread; }

void DataSource::run()
{
    IOTDB_DEBUG("DataSource " << this << ": Running Data Source")
    size_t cnt = 0;

    while (run_thread) {
        if (cnt < this->num_buffers_to_process) {
            TupleBufferPtr buf = receiveData();
            IOTDB_DEBUG("DataSource " << this << ": Received Data: " << buf->num_tuples << "tuples")
            if (buf->buffer) {
                Dispatcher::instance().addWork(buf, this);
                cnt++;
            }
            else {
                assert(0);
            }
        }
        else {
            IOTDB_DEBUG("DataSource " << this << ": Stop running")
            run_thread = false;
            break;
        }
    } // end of while
    IOTDB_DEBUG("DataSource " << this << ": Data Source Finished")
}

<<<<<<< HEAD
const DataSourcePtr createTestSource() {
  // Shall this go to the UnitTest Directory in future?
  class Functor {
  public:
    Functor() : one(1) {}
    TupleBufferPtr operator()() {
      //10 tuples of size one
      TupleBufferPtr buf = Dispatcher::instance().getBuffer();
      size_t tupleCnt = buf->buffer_size / sizeof(uint64_t);

      assert(buf->buffer != NULL);

      uint64_t *tuples = (uint64_t *) buf->buffer;
      for (uint64_t i = 0; i < tupleCnt; i++) {
        tuples[i] = one;
      }
      buf->tuple_size_bytes = sizeof(uint64_t);
      buf->num_tuples = tupleCnt;
      return buf;
    }

    uint64_t one;
  };

  DataSourcePtr source(new GeneratorSource<Functor>(Schema::create().addField(createField("campaign_id", UINT32)), 1));

  return source;
=======
const DataSourcePtr createTestSource()
{
    // Shall this go to the UnitTest Directory in future?
    class Functor {
      public:
        Functor() : one(1) {}
        TupleBufferPtr operator()()
        {
            // 10 tuples of size one
            TupleBufferPtr buf = BufferManager::instance().getBuffer();
            size_t tupleCnt = buf->buffer_size / sizeof(uint64_t);

            assert(buf->buffer != NULL);

            uint64_t* tuples = (uint64_t*)buf->buffer;
            for (uint64_t i = 0; i < tupleCnt; i++) {
                tuples[i] = one;
            }
            buf->tuple_size_bytes = sizeof(uint64_t);
            buf->num_tuples = tupleCnt;
            return buf;
        }

        uint64_t one;
    };

    DataSourcePtr source(new GeneratorSource<Functor>(Schema::create().addField(createField("id", UINT32)), 1));

    return source;
>>>>>>> 0d3de001
}

const DataSourcePtr createYSBSource(size_t bufferCnt, size_t campaingCnt, bool preGenerated)
{

    Schema schema = Schema::create()
                        .addField("user_id", 16)
                        .addField("page_id", 16)
                        .addField("campaign_id", 16)
                        .addField("event_type", 16)
                        .addField("ad_type", 16)
                        .addField("current_ms", UINT64)
                        .addField("ip", INT32);

    //  DataSourcePtr source(new GeneratorSource<Functor>(Schema::create().addField(createField("id", UINT32)), 100));
    DataSourcePtr source(new YSBGeneratorSource(schema, bufferCnt, campaingCnt, preGenerated));

    return source;
}

const DataSourcePtr createZmqSource(const Schema& schema, const std::string& host, const uint16_t port)
{
    return std::make_shared<ZmqSource>(schema, host, port);
}

const DataSourcePtr createBinaryFileSource(const Schema& schema, const std::string& path_to_file)
{
    // instantiate BinaryFileSource
    IOTDB_FATAL_ERROR("DataSource: Called unimplemented Function");
}

const DataSourcePtr createRemoteTCPSource(const Schema& schema, const std::string& server_ip, int port)
{
    // instantiate RemoDataSource: teSocketSource
    IOTDB_FATAL_ERROR("DataSource: Called unimplemented Function");
}

} // namespace iotdb<|MERGE_RESOLUTION|>--- conflicted
+++ resolved
@@ -92,35 +92,6 @@
     IOTDB_DEBUG("DataSource " << this << ": Data Source Finished")
 }
 
-<<<<<<< HEAD
-const DataSourcePtr createTestSource() {
-  // Shall this go to the UnitTest Directory in future?
-  class Functor {
-  public:
-    Functor() : one(1) {}
-    TupleBufferPtr operator()() {
-      //10 tuples of size one
-      TupleBufferPtr buf = Dispatcher::instance().getBuffer();
-      size_t tupleCnt = buf->buffer_size / sizeof(uint64_t);
-
-      assert(buf->buffer != NULL);
-
-      uint64_t *tuples = (uint64_t *) buf->buffer;
-      for (uint64_t i = 0; i < tupleCnt; i++) {
-        tuples[i] = one;
-      }
-      buf->tuple_size_bytes = sizeof(uint64_t);
-      buf->num_tuples = tupleCnt;
-      return buf;
-    }
-
-    uint64_t one;
-  };
-
-  DataSourcePtr source(new GeneratorSource<Functor>(Schema::create().addField(createField("campaign_id", UINT32)), 1));
-
-  return source;
-=======
 const DataSourcePtr createTestSource()
 {
     // Shall this go to the UnitTest Directory in future?
@@ -150,7 +121,6 @@
     DataSourcePtr source(new GeneratorSource<Functor>(Schema::create().addField(createField("id", UINT32)), 1));
 
     return source;
->>>>>>> 0d3de001
 }
 
 const DataSourcePtr createYSBSource(size_t bufferCnt, size_t campaingCnt, bool preGenerated)
