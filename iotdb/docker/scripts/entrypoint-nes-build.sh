--- conflicted
+++ resolved
@@ -12,13 +12,9 @@
     ln -s ../nesCoordinator .
    	ln -s ../nesWorker .
     make test_debug
-<<<<<<< HEAD
-    rm -rf /iotdb/build
-=======
     result=$?
     rm -rf /iotdb/build
     exit $result
->>>>>>> cb0bc4f0
 else
     exec $@
 fi