--- conflicted
+++ resolved
@@ -10,7 +10,7 @@
     std::string queryString = "Schema schema = Schema::create()"
                                ".addField(\"id\", BasicType::UINT32)"
                                ".addField(\"value\", BasicType::UINT64);"
-                               "Stream stream = Stream(\"cars\", schema);"
+                               "Stream stream = Stream(\"default\", schema);"
                                "InputQuery inputQuery = InputQuery::from(stream).filter(stream[\"value\"] > 42).print(std::cout); "
                                "return inputQuery;";
 
@@ -42,26 +42,16 @@
     /* Will be called after all tests in this class are finished. */
     static void TearDownTestCase() { std::cout << "Tear down NES Coordinator test class." << std::endl; }
 
-<<<<<<< HEAD
   CoordinatorServicePtr coordinatorServicePtr;
   std::string ip = "127.0.0.1";
   uint16_t receive_port = 0;
   std::string host = "localhost";
   uint16_t publish_port = 4711;
   std::string sensor_type = "default";
-=======
-    CoordinatorServicePtr coordinatorServicePtr;
-    std::string ip = "127.0.0.1";
-    uint16_t receive_port = 0;
-    std::string host = "localhost";
-    uint16_t publish_port = 4711;
-    std::string sensor_type = "cars";
->>>>>>> 8d658065
 };
 
 /* Test serialization for Schema  */
 TEST_F(CoordinatorCafTest, test_registration_and_topology) {
-<<<<<<< HEAD
   string topo = coordinatorServicePtr->getTopologyPlanString();
   string expectedTopo = "graph G {\n"
                         "0[label=\"0 type=Coordinator\"];\n"
@@ -113,59 +103,6 @@
                          "5--0 [label=\"4\"];\n"
                          "}\n";
   EXPECT_EQ(coordinatorServicePtr->getTopologyPlanString(), expectedTopo2);
-=======
-    string topo = coordinatorServicePtr->getTopologyPlanString();
-    string expectedTopo = "graph G {\n"
-                          "0[label=\"0 type=Coordinator\"];\n"
-                          "1[label=\"1 type=Sensor(cars)\"];\n"
-                          "2[label=\"2 type=Sensor(cars)\"];\n"
-                          "3[label=\"3 type=Sensor(cars)\"];\n"
-                          "4[label=\"4 type=Sensor(cars)\"];\n"
-                          "5[label=\"5 type=Sensor(cars)\"];\n"
-                          "1--0 [label=\"0\"];\n"
-                          "2--0 [label=\"1\"];\n"
-                          "3--0 [label=\"2\"];\n"
-                          "4--0 [label=\"3\"];\n"
-                          "5--0 [label=\"4\"];\n"
-                          "}\n";
-    EXPECT_EQ(topo, expectedTopo);
-}
-
-TEST_F(CoordinatorCafTest, test_deregistration_and_topology) {
-    auto entry = coordinatorServicePtr->register_sensor(ip, publish_port, receive_port, 2, sensor_type + "_delete_me");
-    string expectedTopo1 = "graph G {\n"
-                           "0[label=\"0 type=Coordinator\"];\n"
-                           "1[label=\"1 type=Sensor(cars)\"];\n"
-                           "2[label=\"2 type=Sensor(cars)\"];\n"
-                           "3[label=\"3 type=Sensor(cars)\"];\n"
-                           "4[label=\"4 type=Sensor(cars)\"];\n"
-                           "5[label=\"5 type=Sensor(cars)\"];\n"
-                           "6[label=\"6 type=Sensor(cars_delete_me)\"];\n"
-                           "1--0 [label=\"0\"];\n"
-                           "2--0 [label=\"1\"];\n"
-                           "3--0 [label=\"2\"];\n"
-                           "4--0 [label=\"3\"];\n"
-                           "5--0 [label=\"4\"];\n"
-                           "6--0 [label=\"5\"];\n"
-                           "}\n";
-    EXPECT_EQ(coordinatorServicePtr->getTopologyPlanString(), expectedTopo1);
-
-    coordinatorServicePtr->deregister_sensor(entry);
-    string expectedTopo2 = "graph G {\n"
-                           "0[label=\"0 type=Coordinator\"];\n"
-                           "1[label=\"1 type=Sensor(cars)\"];\n"
-                           "2[label=\"2 type=Sensor(cars)\"];\n"
-                           "3[label=\"3 type=Sensor(cars)\"];\n"
-                           "4[label=\"4 type=Sensor(cars)\"];\n"
-                           "5[label=\"5 type=Sensor(cars)\"];\n"
-                           "1--0 [label=\"0\"];\n"
-                           "2--0 [label=\"1\"];\n"
-                           "3--0 [label=\"2\"];\n"
-                           "4--0 [label=\"3\"];\n"
-                           "5--0 [label=\"4\"];\n"
-                           "}\n";
-    EXPECT_EQ(coordinatorServicePtr->getTopologyPlanString(), expectedTopo2);
->>>>>>> 8d658065
 }
 
 TEST_F(CoordinatorCafTest, test_register_query) {
@@ -244,22 +181,15 @@
     auto* engine = new NodeEngine();
     engine->start();
 
-<<<<<<< HEAD
-  Stream def = Stream("default", schema);
-
-  InputQuery &query = InputQuery::from(def)
-      .filter(def["value"] > 42)
-      .print(std::cout);
-=======
+
     Schema schema = Schema::create()
         .addField("id", BasicType::UINT32)
         .addField("value", BasicType::UINT64);
 
-    Stream cars = Stream("cars", schema);
->>>>>>> 8d658065
-
-    InputQuery& query = InputQuery::from(cars)
-        .filter(cars["value"] > 42)
+    Stream def = Stream("default", schema);
+
+    InputQuery& query = InputQuery::from(def)
+        .filter(def["value"] > 42)
         .print(std::cout);
 
     CodeGeneratorPtr code_gen = createCodeGenerator();
